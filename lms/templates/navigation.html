## mako
<%namespace name='static' file='static_content.html'/>
<%namespace file='main.html' import="login_query, stanford_theme_enabled"/>
<%!
from django.core.urlresolvers import reverse
from django.utils.translation import ugettext as _
from student.models import UserProfile

# App that handles subdomain specific branding
import branding
# app that handles site status messages
from status.status import get_site_status_msg
%>

<%! from microsite_configuration import microsite %>
<%! from microsite_configuration.templatetags.microsite import platform_name %>

## Provide a hook for themes to inject branding on top.
<%block name="navigation_top" />

<%block cached="False">
<%
try:
    course_id = course.id
except:
    # can't figure out a better way to get at a possibly-defined course var
    course_id = None
site_status_msg = get_site_status_msg(course_id)
%>
% if site_status_msg:
<div class="site-status">
  <div class="inner-wrapper">
    <span class="white-error-icon"></span>
    <p>${site_status_msg}</p>
  </div>
</div>
% endif
</%block>

<<<<<<< HEAD

% if course:
  <header class="global slim" aria-label="${_('Global Navigation')}">
% else:
  <header class="global" aria-label="${_('Global Navigation')}">
% endif
  <nav>

  <h1 class="logo">
    <a href="<%block name='navigation_link'>${marketing_link('ROOT')}</%block>">
      <%block name="navigation_logo">
          <img src="${static.url(branding.get_logo_url())}" alt="
          % if course:
          ${course.display_org_with_default | h}: ${course.display_number_with_default | h} ${course.display_name_with_default | h} @
          % endif
          ${platform_name()}
          " />
      </%block>
    </a>
  </h1>
=======
  <header class="global ${"slim" if course else ""}" aria-label="${_('Global Navigation')}">
    <nav>
    <h1 class="logo">
      <a href="${marketing_link('ROOT')}">
        <%block name="navigation_logo">
            <img src="${static.url(branding.get_logo_url())}" alt="${platform_name()}"/>
        </%block>
      </a>
    </h1>
>>>>>>> 487b7782

    % if course:
    <h2><span class="provider">${course.display_org_with_default | h}:</span> ${course.display_number_with_default | h} ${course.display_name_with_default}</h2>
    % endif

<<<<<<< HEAD
    % if UserProfile.has_registered(user):

=======
    % if user.is_authenticated():
>>>>>>> 487b7782
    <ol class="left nav-global authenticated">
      <%block name="navigation_global_links_authenticated">
        % if settings.FEATURES.get('COURSES_ARE_BROWSABLE'):
          <li class="nav-global-01">
            <a href="${marketing_link('COURSES')}">${_('Find Courses')}</a>
          </li>
        % endif
      </%block>
    </ol>
    <ol class="user">
      <li class="primary">
        <a href="${reverse('dashboard')}" class="user-link">
          <span class="avatar"></span>
          <span class="sr">${_("Dashboard for:")} </span> ${user.username}
        </a>
      </li>
      <li class="primary">
        <a href="#" class="dropdown" aria-haspopup="true" aria-expanded="false"><span class="sr">${_("More options dropdown")}</span> &#9662;</a>
        <ul class="dropdown-menu" aria-label="More Options" role="menu">
          <%block name="navigation_dropdown_menu_links" >
            <li><a href="${marketing_link('FAQ')}">${_("Help")}</a></li>
          </%block>
          <li><a href="${reverse('logout')}" role="menuitem">${_("Log Out")}</a></li>
        </ul>
      </li>
    </ol>
      % if display_shopping_cart: # see shoppingcart.context_processor.user_has_cart_context_processor
        <ol class="user">
          <li class="primary">
            <a class="shopping-cart" href="${reverse('shoppingcart.views.show_cart')}">
              <i class="icon-shopping-cart"></i> Shopping Cart
            </a>
          </li>
        </ol>
      % endif
    % else:
    <ol class="left nav-global">
      <%block name="navigation_global_links">
        % if microsite.get_value('ENABLE_MKTG_SITE', settings.FEATURES.get('ENABLE_MKTG_SITE', False)):
          <li class="nav-global-01">
            <a href="${marketing_link('HOW_IT_WORKS')}">${_("How it Works")}</a>
          </li>
          <li class="nav-global-02">
            <a href="${marketing_link('COURSES')}">${_("Courses")}</a>
          </li>
          <li class="nav-global-03">
            <a href="${marketing_link('SCHOOLS')}">${_("Schools")}</a>
          </li>
        % endif
      </%block>
      <%block name="register_link">
        % if not settings.FEATURES['DISABLE_LOGIN_BUTTON']:
            % if course and settings.FEATURES.get('RESTRICT_ENROLL_BY_REG_METHOD') and course.enrollment_domain:
            <li class="nav-global-04">
              <a class="cta cta-register" href="${reverse('course-specific-register', args=[course.id])}">${_("Register Now")}</a>
            </li>
            % else:
            <li class="nav-global-04">
              <a class="cta cta-register" href="/register">${_("Register Now")}</a>
            </li>
            % endif
        % endif
      </%block>
    </ol>


    <ol class="right nav-courseware">
    <li class="nav-courseware-01">
      % if not settings.FEATURES['DISABLE_LOGIN_BUTTON']:
          % if course and settings.FEATURES.get('RESTRICT_ENROLL_BY_REG_METHOD') and course.enrollment_domain:
          <a class="cta cta-login" href="${reverse('course-specific-login', args=[course.id])}${login_query()}">${_("Log in")}</a>
          % else:
          <a class="cta cta-login" href="/login${login_query()}">${_("Log in")}</a>
          % endif
      % endif
    </li>
    </ol>
    % endif
  </nav>
</header>
% if course:
<!--[if IE]>
<div class="ie-banner" aria-hidden="true">${_('<strong>Warning:</strong> Your browser is not fully supported. We strongly recommend using {chrome_link_start}Chrome{chrome_link_end} or {ff_link_start}Firefox{ff_link_end}.').format(chrome_link_start='<a href="https://www.google.com/intl/en/chrome/browser/" target="_blank">', chrome_link_end='</a>', ff_link_start='<a href="http://www.mozilla.org/en-US/firefox/new/" target="_blank">', ff_link_end='</a>')}</div>
<![endif]-->
% endif

%if not user.is_authenticated():
  <%include file="forgot_password_modal.html" />
%endif

<%include file="help_modal.html"/><|MERGE_RESOLUTION|>--- conflicted
+++ resolved
@@ -37,28 +37,7 @@
 % endif
 </%block>
 
-<<<<<<< HEAD
 
-% if course:
-  <header class="global slim" aria-label="${_('Global Navigation')}">
-% else:
-  <header class="global" aria-label="${_('Global Navigation')}">
-% endif
-  <nav>
-
-  <h1 class="logo">
-    <a href="<%block name='navigation_link'>${marketing_link('ROOT')}</%block>">
-      <%block name="navigation_logo">
-          <img src="${static.url(branding.get_logo_url())}" alt="
-          % if course:
-          ${course.display_org_with_default | h}: ${course.display_number_with_default | h} ${course.display_name_with_default | h} @
-          % endif
-          ${platform_name()}
-          " />
-      </%block>
-    </a>
-  </h1>
-=======
   <header class="global ${"slim" if course else ""}" aria-label="${_('Global Navigation')}">
     <nav>
     <h1 class="logo">
@@ -68,18 +47,12 @@
         </%block>
       </a>
     </h1>
->>>>>>> 487b7782
 
     % if course:
     <h2><span class="provider">${course.display_org_with_default | h}:</span> ${course.display_number_with_default | h} ${course.display_name_with_default}</h2>
     % endif
 
-<<<<<<< HEAD
     % if UserProfile.has_registered(user):
-
-=======
-    % if user.is_authenticated():
->>>>>>> 487b7782
     <ol class="left nav-global authenticated">
       <%block name="navigation_global_links_authenticated">
         % if settings.FEATURES.get('COURSES_ARE_BROWSABLE'):
