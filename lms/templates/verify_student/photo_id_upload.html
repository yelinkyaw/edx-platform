<%! from django.utils.translation import ugettext as _ %>
<%! from django.core.urlresolvers import reverse %>
<%inherit file="../main.html" />
<<<<<<< HEAD

<%block name="bodyclass">register verification select</%block>
=======
<%block name="bodyclass">register verification select-track</%block>

<%block name="js_extra">
  <script type="text/javascript">

$(document).ready(function() {

  $( ".more" ).slideUp();

  $( ".expand" ).click(function(e) {
      e.preventDefault();
      $(this).next().slideToggle();
  });



});
  </script>
</%block>

>>>>>>> b5302a19

<%block name="content">
<div class="container">
  <section class="wrapper">

  <header class="page-header header-white">
    <h2 class="title header-white-title">You are registering for [coursename] (ID Verified)</h2>
  </header>

    <h3 class="title">Select your track:</h3>

    <div class="select">
      <div class="block block-audit">
        <div class="wrap-copy">
          <h4 class="title">Audit This Course</h4>
          <p>Sign up to audit this course for free and track your own progress.</p>
        </div>

        <div class="wrap-action">
          <p class="m-btn-primary">
            <a href="">Select Audit</a>
          </p>
        </div>
      </div>

<div class="divider"><p>or</p></div>

    <div class="select">
      <div class="block block-cert">
        <h4 class="title">Certificate of Achievement</h4>
        <span class="ribbon"></span>
        <p>Sign up as a verified student and work toward a Certificate of Achievement.</p>

        <form>
        <dl>
          <dt>
            Select your contribution for this course:
          </dt>
          <dd>
            <ul class="pay-options">
              <li>
                <input type="radio" id="contribution-25" name="contribution"> <label for="contribution-25">$25 USD</label>
              </li>
              <li>
                <input type="radio" id="contribution-50" name="contribution"> <label for="contribution-50">$50 USD</label>
              </li>
              <li>
                <input type="radio" id="contribution-100" name="contribution"> <label for="contribution-100">$100 USD</label>
              </li>
              <li class="other1">
                <input type="radio" id="contribution-other" name="contribution"> <label for="contribution-other">$<span class="sr">Other</span></label>
              </li>
              <li class="other2">
                <label for="contribution-other-amt"><span class="sr">Other Amount</span> </label> <input type="text" size="5" name="contribution-other-amt" id="contribution-other-amt">
              </li>
            </ul>
          </dd>
        </dl>

        <p class="tip tip-input expand">
          <a href="">Why do I have to pay? What if I don't meet all the requirements?</a>
        </p>

        <div class="more">
          <dl class="faq">
            <dt>Why do I have to pay?</dt>
              <dd>Your payment helps cover the costs of verification. As a non-profit, edX keeps these costs as low as possible, Your payment will also help edX with our mission to provide quality education to anyone.</dd>
            <dt>What if I can't afford it?</dt>
              <dd>If you cannot afford the minimum payment, you can always work towards a free Honor Code Certificate of Achievement for this course.
              <!--Enter $0 above and explain why you would like the fee waived below. Then click Select Certificate button to move on to the next step.
                <dl>
                  <dt><label class="sr" for="explain">Explain your situation:</label></dt>
                    <dd><p>Tell us why you need help paying for this course in 180 characters or more.</p>
                    <textarea name="explain" rows="5" cols="50"></textarea>

                    </dd>
                  </dl>
              -->

              </dd>

            <dt>I'd like to pay more than the minimum.  Is my contribution tax deductible?</dt>
              <dd>Please check with your tax advisor to determine whether your contribution is tax deductible.</dd>

            <dt>What if I don't meet all of the requirements for financial assistance but I still want to work toward a certificate?</dt>
              <dd>If you don't have a webcam, credit or debit card or acceptable ID, you can opt to simply audit this course, or select to work towards a free Honor Code Certificate of Achievement for this course by checking the box below. Then click the Select Certificate button to complete registration. We won't ask you to verify your identity.
                <p><input type="checkbox" name="honor-code"> <label for="honor-code">Select Honor Code Certificate</label></p>
              </dd>
          </dl>
        </div>



        </form>
        <hr />

          <p class="tip">
            <a href="">What is an ID Verified Certificate?</a>
          </p>

          <p class="m-btn-primary green">
            <a href="${reverse('verify_student/show_requirements')}">Select Certificate</a>
          </p>
      </div>

      <div class="tips">
        <p>
          To register for a Verified Certificate of Achievement option, you will need a webcam, a credit or debit card, and an ID. <a href="">View requirements</a>
        </p>
      </div>

    </div>


<p class="tip"><i class="icon-question-sign"></i> Have questions? <a href="">Check out our FAQs.</a></p>
<p class="tip">Not the course you wanted? <a href="">Return to our course listings</a>.</p>


</section>
</div>

</%block><|MERGE_RESOLUTION|>--- conflicted
+++ resolved
@@ -1,10 +1,7 @@
 <%! from django.utils.translation import ugettext as _ %>
 <%! from django.core.urlresolvers import reverse %>
 <%inherit file="../main.html" />
-<<<<<<< HEAD
 
-<%block name="bodyclass">register verification select</%block>
-=======
 <%block name="bodyclass">register verification select-track</%block>
 
 <%block name="js_extra">
@@ -24,8 +21,6 @@
 });
   </script>
 </%block>
-
->>>>>>> b5302a19
 
 <%block name="content">
 <div class="container">
