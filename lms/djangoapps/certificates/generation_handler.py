"""
Course certificate generation handler.

These methods check to see if a certificate can be generated (created if it does not already exist, or updated if it
exists but its state can be altered). If so, a celery task is launched to do the generation. If the certificate
cannot be generated, a message is logged and no further action is taken.
"""

import logging

from common.djangoapps.course_modes import api as modes_api
from common.djangoapps.student.models import CourseEnrollment
from lms.djangoapps.certificates.data import CertificateStatuses
from lms.djangoapps.certificates.models import (
    CertificateAllowlist,
    CertificateInvalidation,
    GeneratedCertificate
)
from lms.djangoapps.certificates.tasks import CERTIFICATE_DELAY_SECONDS, generate_certificate
from lms.djangoapps.certificates.utils import has_html_certificates_enabled
from lms.djangoapps.grades.api import CourseGradeFactory
from lms.djangoapps.instructor.access import list_with_level
from lms.djangoapps.verify_student.services import IDVerificationService
from openedx.core.djangoapps.content.course_overviews.api import get_course_overview_or_none

log = logging.getLogger(__name__)


def generate_certificate_task(user, course_key, generation_mode=None):
    """
    Create a task to generate a certificate for this user in this course run, if the user is eligible and a certificate
    can be generated.

    If the allowlist is enabled for this course run and the user is on the allowlist, the allowlist logic will be used.
    Otherwise, the regular course certificate generation logic will be used.
    """
    if is_on_certificate_allowlist(user, course_key):
        log.info(f'User {user.id} is on the allowlist for {course_key}. Attempt will be made to generate an allowlist '
                 f'certificate.')
        return generate_allowlist_certificate_task(user, course_key, generation_mode)

    log.info(f'Attempt will be made to generate course certificate for user {user.id} : {course_key}')
<<<<<<< HEAD
    return generate_regular_certificate_task(user, course_key, generation_mode)
=======
    return _generate_regular_certificate_task(user, course_key, generation_mode)
>>>>>>> 6f6a9e9c


def generate_allowlist_certificate_task(user, course_key, generation_mode=None):
    """
    Create a task to generate an allowlist certificate for this user in this course run.
    """
    if _can_generate_allowlist_certificate(user, course_key):
        return _generate_certificate_task(user=user, course_key=course_key, generation_mode=generation_mode)

    status = _set_allowlist_cert_status(user, course_key)
    if status is not None:
        return True

    return False


def _generate_regular_certificate_task(user, course_key, generation_mode=None):
    """
    Create a task to generate a regular (non-allowlist) certificate for this user in this course run, if the user is
    eligible and a certificate can be generated.
    """
<<<<<<< HEAD
    if _can_generate_v2_certificate(user, course_key):
=======
    if _can_generate_regular_certificate(user, course_key):
>>>>>>> 6f6a9e9c
        return _generate_certificate_task(user=user, course_key=course_key, generation_mode=generation_mode)

    status = _set_regular_cert_status(user, course_key)
    if status is not None:
        return True

    return False


def _generate_certificate_task(user, course_key, status=None, generation_mode=None):
    """
    Create a task to generate a certificate
    """
    log.info(f'About to create a regular certificate task for {user.id} : {course_key}')

    kwargs = {
        'student': str(user.id),
        'course_key': str(course_key)
    }
    if status is not None:
        kwargs['status'] = status
    if generation_mode is not None:
        kwargs['generation_mode'] = generation_mode

    generate_certificate.apply_async(countdown=CERTIFICATE_DELAY_SECONDS, kwargs=kwargs)
    return True


def _can_generate_allowlist_certificate(user, course_key):
    """
    Check if an allowlist certificate can be generated (created if it doesn't already exist, or updated if it does
    exist) for this user, in this course run.
    """
    if not is_on_certificate_allowlist(user, course_key):
        log.info(f'{user.id} : {course_key} is not on the certificate allowlist. Allowlist certificate cannot be '
                 f'generated.')
        return False

    log.info(f'{user.id} : {course_key} is on the certificate allowlist')

    if not _can_generate_certificate_common(user, course_key):
        log.info(f'One of the common checks failed. Allowlist certificate cannot be generated for {user.id} : '
                 f'{course_key}.')
        return False

    log.info(f'Allowlist certificate can be generated for {user.id} : {course_key}')
    return True


def _can_generate_regular_certificate(user, course_key):
    """
    Check if a regular (non-allowlist) course certificate can be generated (created if it doesn't already exist, or
    updated if it does exist) for this user, in this course run.
    """
    if _is_ccx_course(course_key):
        log.info(f'{course_key} is a CCX course. Certificate cannot be generated for {user.id}.')
        return False

    if _is_beta_tester(user, course_key):
        log.info(f'{user.id} is a beta tester in {course_key}. Certificate cannot be generated.')
        return False

    if not _has_passing_grade(user, course_key):
        log.info(f'{user.id} does not have a passing grade in {course_key}. Certificate cannot be generated.')
        return False

    if not _can_generate_certificate_common(user, course_key):
        log.info(f'One of the common checks failed. Certificate cannot be generated for {user.id} : {course_key}.')
        return False

    log.info(f'Regular certificate can be generated for {user.id} : {course_key}')
    return True


def _can_generate_certificate_common(user, course_key):
    """
    Check if a course certificate can be generated (created if it doesn't already exist, or updated if it does
    exist) for this user, in this course run.

    This method contains checks that are common to both allowlist and regular course certificates.
    """
    if CertificateInvalidation.has_certificate_invalidation(user, course_key):
        # The invalidation list prevents certificate generation
        log.info(f'{user.id} : {course_key} is on the certificate invalidation list. Certificate cannot be generated.')
        return False

    enrollment_mode, __ = CourseEnrollment.enrollment_mode_for_user(user, course_key)
    if enrollment_mode is None:
        log.info(f'{user.id} : {course_key} does not have an enrollment. Certificate cannot be generated.')
        return False

    if not modes_api.is_eligible_for_certificate(enrollment_mode):
        log.info(f'{user.id} : {course_key} has an enrollment mode of {enrollment_mode}, which is not eligible for a '
                 f'certificate. Certificate cannot be generated.')
        return False

    if not IDVerificationService.user_is_verified(user):
        log.info(f'{user.id} does not have a verified id. Certificate cannot be generated for {course_key}.')
        return False

    if not _can_generate_certificate_for_status(user, course_key, enrollment_mode):
        return False

    course_overview = get_course_overview_or_none(course_key)
    if not course_overview:
        log.info(f'{course_key} does not a course overview. Certificate cannot be generated for {user.id}.')
        return False

    if not has_html_certificates_enabled(course_overview):
        log.info(f'{course_key} does not have HTML certificates enabled. Certificate cannot be generated for '
                 f'{user.id}.')
        return False

    return True


def _set_allowlist_cert_status(user, course_key):
    """
    Determine the allowlist certificate status for this user, in this course run and update the cert.

    This is used when a downloadable cert cannot be generated, but we want to provide more info about why it cannot
    be generated.
    """
    if not _can_set_allowlist_cert_status(user, course_key):
        return None

    cert = GeneratedCertificate.certificate_for_student(user, course_key)
    return _get_cert_status_common(user, course_key, cert)


def _set_regular_cert_status(user, course_key):
    """
    Determine the regular (non-allowlist) certificate status for this user, in this course run.

    This is used when a downloadable cert cannot be generated, but we want to provide more info about why it cannot
    be generated.
    """
    if not _can_set_regular_cert_status(user, course_key):
        return None

    cert = GeneratedCertificate.certificate_for_student(user, course_key)
    status = _get_cert_status_common(user, course_key, cert)
    if status is not None:
        return status

    if IDVerificationService.user_is_verified(user) and not _has_passing_grade(user, course_key) and cert is not None:
        if cert.status != CertificateStatuses.notpassing:
            course_grade = _get_course_grade(user, course_key)
            cert.mark_notpassing(course_grade.percent, source='certificate_generation')
        return CertificateStatuses.notpassing

    return None


def _get_cert_status_common(user, course_key, cert):
    """
    Determine the certificate status for this user, in this course run.

    This is used when a downloadable cert cannot be generated, but we want to provide more info about why it cannot
    be generated.
    """
    if CertificateInvalidation.has_certificate_invalidation(user, course_key) and cert is not None:
        if cert.status != CertificateStatuses.unavailable:
            cert.invalidate(source='certificate_generation')
        return CertificateStatuses.unavailable

    if not IDVerificationService.user_is_verified(user) and _has_passing_grade_or_is_allowlisted(user, course_key):
        if cert is None:
            _generate_certificate_task(user=user, course_key=course_key, generation_mode='batch',
                                       status=CertificateStatuses.unverified)
        elif cert.status != CertificateStatuses.unverified:
            cert.mark_unverified(source='certificate_generation')
        return CertificateStatuses.unverified

    return None


def _can_set_allowlist_cert_status(user, course_key):
    """
    Determine whether we can set a custom (non-downloadable) cert status for an allowlist certificate
    """
    if not is_on_certificate_allowlist(user, course_key):
        return False

    return _can_set_cert_status_common(user, course_key)


def _can_set_regular_cert_status(user, course_key):
    """
    Determine whether we can set a custom (non-downloadable) cert status for a regular (non-allowlist) certificate
    """
    if _is_ccx_course(course_key):
        return False

    if _is_beta_tester(user, course_key):
        return False

    return _can_set_cert_status_common(user, course_key)


def _can_set_cert_status_common(user, course_key):
    """
    Determine whether we can set a custom (non-downloadable) cert status
    """
    if _is_cert_downloadable(user, course_key):
        return False

    enrollment_mode, __ = CourseEnrollment.enrollment_mode_for_user(user, course_key)
    if enrollment_mode is None:
        return False

    if not modes_api.is_eligible_for_certificate(enrollment_mode):
        return False

    course_overview = get_course_overview_or_none(course_key)
    if not course_overview:
        return False

    if not has_html_certificates_enabled(course_overview):
        return False

    return True


def is_on_certificate_allowlist(user, course_key):
    """
    Check if the user is on the allowlist, and is enabled for the allowlist, for this course run
    """
    return CertificateAllowlist.objects.filter(user=user, course_id=course_key, allowlist=True).exists()


def _can_generate_certificate_for_status(user, course_key, enrollment_mode):
    """
    Check if the user's certificate status can handle regular (non-allowlist) certificate generation
    """
    cert = GeneratedCertificate.certificate_for_student(user, course_key)
    if cert is None:
        return True

    if cert.status == CertificateStatuses.downloadable:
        if not _is_mode_now_eligible(enrollment_mode, cert):
            log.info(f'Certificate with status {cert.status} already exists for {user.id} : {course_key}, and is not '
                     f'eligible for generation. Certificate cannot be generated as it is already in a final state. The '
                     f'current enrollment mode is {enrollment_mode} and the existing cert mode is {cert.mode}')
            return False

    log.info(f'Certificate with status {cert.status} already exists for {user.id} : {course_key}, and is eligible for '
             f'generation. The current enrollment mode is {enrollment_mode} and the existing cert mode is {cert.mode}')
    return True


def _is_beta_tester(user, course_key):
    """
    Check if the user is a beta tester in this course run
    """
    beta_testers_queryset = list_with_level(course_key, 'beta')
    return beta_testers_queryset.filter(username=user.username).exists()


def _is_ccx_course(course_key):
    """
    Check if the course is a CCX (custom edX course)
    """
    return hasattr(course_key, 'ccx')


def _has_passing_grade_or_is_allowlisted(user, course_key):
    """
    Check if the user has a passing grade in this course run, or is on the allowlist and so is exempt from needing
    a passing grade.
    """
    if is_on_certificate_allowlist(user, course_key):
        return True

    return _has_passing_grade(user, course_key)


def _has_passing_grade(user, course_key):
    """
    Check if the user has a passing grade in this course run
    """
    course_grade = _get_course_grade(user, course_key)
    return course_grade.passed


def _get_course_grade(user, course_key):
    """
    Get the user's course grade in this course run
    """
    return CourseGradeFactory().read(user, course_key=course_key)


def _is_cert_downloadable(user, course_key):
    """
    Check if cert already exists, has a downloadable status, and has not been invalidated
    """
    cert = GeneratedCertificate.certificate_for_student(user, course_key)
    if cert is None:
        return False
    if cert.status != CertificateStatuses.downloadable:
        return False
    if CertificateInvalidation.has_certificate_invalidation(user, course_key):
        return False

    return True


def _is_mode_now_eligible(enrollment_mode, cert):
<<<<<<< HEAD
    """
    Check if the current enrollment mode is now eligible, while the enrollment mode on the cert is NOT eligible
    """
=======
    """
    Check if the current enrollment mode is now eligible, while the enrollment mode on the cert is NOT eligible
    """
>>>>>>> 6f6a9e9c
    if modes_api.is_eligible_for_certificate(enrollment_mode) and not modes_api.is_eligible_for_certificate(cert.mode):
        return True
    return False<|MERGE_RESOLUTION|>--- conflicted
+++ resolved
@@ -40,11 +40,7 @@
         return generate_allowlist_certificate_task(user, course_key, generation_mode)
 
     log.info(f'Attempt will be made to generate course certificate for user {user.id} : {course_key}')
-<<<<<<< HEAD
-    return generate_regular_certificate_task(user, course_key, generation_mode)
-=======
     return _generate_regular_certificate_task(user, course_key, generation_mode)
->>>>>>> 6f6a9e9c
 
 
 def generate_allowlist_certificate_task(user, course_key, generation_mode=None):
@@ -66,11 +62,7 @@
     Create a task to generate a regular (non-allowlist) certificate for this user in this course run, if the user is
     eligible and a certificate can be generated.
     """
-<<<<<<< HEAD
-    if _can_generate_v2_certificate(user, course_key):
-=======
     if _can_generate_regular_certificate(user, course_key):
->>>>>>> 6f6a9e9c
         return _generate_certificate_task(user=user, course_key=course_key, generation_mode=generation_mode)
 
     status = _set_regular_cert_status(user, course_key)
@@ -379,15 +371,9 @@
 
 
 def _is_mode_now_eligible(enrollment_mode, cert):
-<<<<<<< HEAD
     """
     Check if the current enrollment mode is now eligible, while the enrollment mode on the cert is NOT eligible
     """
-=======
-    """
-    Check if the current enrollment mode is now eligible, while the enrollment mode on the cert is NOT eligible
-    """
->>>>>>> 6f6a9e9c
     if modes_api.is_eligible_for_certificate(enrollment_mode) and not modes_api.is_eligible_for_certificate(cert.mode):
         return True
     return False