--- conflicted
+++ resolved
@@ -276,8 +276,6 @@
 
     return render_to_response('info.html', {'course': course})
 
-<<<<<<< HEAD
-=======
 
 def registered_for_course(course, user):
     '''Return CourseEnrollment if user is registered for course, else False'''
@@ -288,7 +286,6 @@
     else:
         return False
 
->>>>>>> 79c0104a
 @ensure_csrf_cookie
 @cache_if_anonymous
 def course_about(request, course_id):
