"""
Core logic for Comprehensive Theming.
"""
import os
from django.conf import settings
from path import Path as path

from .helpers import get_themes

from logging import getLogger
logger = getLogger(__name__)  # pylint: disable=invalid-name


def enable_theming():
    """
    Add directories and relevant paths to settings for comprehensive theming.
    """
    # Deprecated Warnings
    if hasattr(settings, "COMPREHENSIVE_THEME_DIR"):
        logger.warning(
            "\033[93m \nDeprecated: "
            "\n\tCOMPREHENSIVE_THEME_DIR setting has been deprecated in favor of COMPREHENSIVE_THEME_DIRS.\033[00m"
        )

    for theme in get_themes():
        if theme.themes_base_dir not in settings.MAKO_TEMPLATES['main']:
            settings.MAKO_TEMPLATES['main'].insert(0, theme.themes_base_dir)

<<<<<<< HEAD
        customer_themes_dir = os.path.join(theme.themes_base_dir, 'customer_themes')
        if os.path.isdir(customer_themes_dir):
            settings.STATICFILES_DIRS.insert(0, ('customer_themes', customer_themes_dir))

        theme_static = theme.path / 'static'
        if os.path.isdir(theme_static):
            settings.STATICFILES_DIRS.append(
                (u'', theme_static)
            )
=======
    _add_theming_locales()


def _add_theming_locales():
    """
    Add locale paths to settings for comprehensive theming.
    """
    theme_locale_paths = settings.COMPREHENSIVE_THEME_LOCALE_PATHS
    for locale_path in theme_locale_paths:
        settings.LOCALE_PATHS += (path(locale_path), )  # pylint: disable=no-member
>>>>>>> 596a44c3
<|MERGE_RESOLUTION|>--- conflicted
+++ resolved
@@ -26,7 +26,6 @@
         if theme.themes_base_dir not in settings.MAKO_TEMPLATES['main']:
             settings.MAKO_TEMPLATES['main'].insert(0, theme.themes_base_dir)
 
-<<<<<<< HEAD
         customer_themes_dir = os.path.join(theme.themes_base_dir, 'customer_themes')
         if os.path.isdir(customer_themes_dir):
             settings.STATICFILES_DIRS.insert(0, ('customer_themes', customer_themes_dir))
@@ -36,8 +35,9 @@
             settings.STATICFILES_DIRS.append(
                 (u'', theme_static)
             )
-=======
+
     _add_theming_locales()
+
 
 
 def _add_theming_locales():
@@ -46,5 +46,4 @@
     """
     theme_locale_paths = settings.COMPREHENSIVE_THEME_LOCALE_PATHS
     for locale_path in theme_locale_paths:
-        settings.LOCALE_PATHS += (path(locale_path), )  # pylint: disable=no-member
->>>>>>> 596a44c3
+        settings.LOCALE_PATHS += (path(locale_path), )  # pylint: disable=no-member