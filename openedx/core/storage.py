--- conflicted
+++ resolved
@@ -8,11 +8,6 @@
 
 from pipeline.storage import NonPackagingMixin
 from require.storage import OptimizedFilesMixin
-<<<<<<< HEAD
-
-
-class ProductionStorage(
-=======
 from openedx.core.djangoapps.theming.storage import (
     ThemeStorage,
     ThemeCachedFilesMixin,
@@ -22,7 +17,6 @@
 
 class ProductionStorage(
         PipelineForgivingStorage,
->>>>>>> abd9920e
         OptimizedFilesMixin,
         ThemePipelineMixin,
         ThemeCachedFilesMixin,
