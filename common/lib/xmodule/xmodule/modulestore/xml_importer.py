--- conflicted
+++ resolved
@@ -213,35 +213,6 @@
         if self.target_id:
             assert len(self.xml_module_store.modules) == 1
 
-<<<<<<< HEAD
-    new_courses = []
-    for course_key in xml_module_store.modules.keys():
-        if target_course_id is not None:
-            dest_course_id = target_course_id
-        else:
-            # Note that dest_course_id will be in the format for the default modulestore.
-            dest_course_id = store.make_course_key(course_key.org, course_key.course, course_key.run)
-
-        existing_course_id = store.has_course(dest_course_id, ignore_case=True)
-        # store.has_course will return the course_key in the format for the modulestore in which it was found.
-        # This may be different from dest_course_id, so correct to the format found.
-        if existing_course_id:
-            dest_course_id = existing_course_id
-
-        runtime = None
-        # Creates a new course if it doesn't already exist
-        if create_course_if_not_present and not existing_course_id:
-            try:
-                new_course = store.create_course(dest_course_id.org, dest_course_id.course, dest_course_id.run, user_id)
-                runtime = new_course.runtime
-            except DuplicateCourseError:
-                # course w/ same org and course exists
-                log.debug(
-                    "Skipping import of course with id, %s,"
-                    "since it collides with an existing one", dest_course_id
-                )
-                continue
-=======
     def import_static(self, data_path, dest_id):
         """
         Import all static items into the content store.
@@ -258,7 +229,6 @@
                 "Skipping import of static content, "
                 "since do_import_static=%s", self.do_import_static
             )
->>>>>>> bde4dc5f
 
         # no matter what do_import_static is, import "static_import" directory
 
