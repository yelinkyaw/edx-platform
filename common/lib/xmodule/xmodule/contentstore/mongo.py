import pymongo
import gridfs
from gridfs.errors import NoFile

from xmodule.modulestore.mongo.base import location_to_query, MongoModuleStore
from xmodule.contentstore.content import XASSET_LOCATION_TAG

import logging

from .content import StaticContent, ContentStore, StaticContentStream
from xmodule.exceptions import NotFoundError
from fs.osfs import OSFS
import os
import json
<<<<<<< HEAD
import bson.son
from opaque_keys.edx.locations import AssetLocation
=======
from bson.son import SON
from xmodule.modulestore.locations import AssetLocation
>>>>>>> 21a784b4


class MongoContentStore(ContentStore):
    # pylint: disable=W0613
    def __init__(self, host, db, port=27017, user=None, password=None, bucket='fs', collection=None, **kwargs):
        """
        Establish the connection with the mongo backend and connect to the collections

        :param collection: ignores but provided for consistency w/ other doc_store_config patterns
        """
        logging.debug('Using MongoDB for static content serving at host={0} db={1}'.format(host, db))
        _db = pymongo.database.Database(
            pymongo.MongoClient(
                host=host,
                port=port,
                document_class=dict,
                **kwargs
            ),
            db
        )

        if user is not None and password is not None:
            _db.authenticate(user, password)

        self.fs = gridfs.GridFS(_db, bucket)

        self.fs_files = _db[bucket + ".files"]  # the underlying collection GridFS uses

    def save(self, content):
        content_id = self.asset_db_key(content.location)

        # Seems like with the GridFS we can't update existing ID's we have to do a delete/add pair
        self.delete(content_id)

        thumbnail_location = content.thumbnail_location.to_deprecated_list_repr() if content.thumbnail_location else None
        with self.fs.new_file(_id=content_id, filename=content.get_url_path(), content_type=content.content_type,
                              displayname=content.name,
                              thumbnail_location=thumbnail_location,
                              import_path=content.import_path,
                              # getattr b/c caching may mean some pickled instances don't have attr
                              locked=getattr(content, 'locked', False)) as fp:
            if hasattr(content.data, '__iter__'):
                for chunk in content.data:
                    fp.write(chunk)
            else:
                fp.write(content.data)

        return content

    def delete(self, location_or_id):
        if isinstance(location_or_id, AssetLocation):
            location_or_id = self.asset_db_key(location_or_id)
        if self.fs.exists({"_id": location_or_id}):
            self.fs.delete(location_or_id)

    def find(self, location, throw_on_not_found=True, as_stream=False):
        content_id = self.asset_db_key(location)

        try:
            if as_stream:
                fp = self.fs.get(content_id)
                thumbnail_location = getattr(fp, 'thumbnail_location', None)
                if thumbnail_location:
                    thumbnail_location = location.course_key.make_asset_key('thumbnail', thumbnail_location[4])
                return StaticContentStream(
                    location, fp.displayname, fp.content_type, fp, last_modified_at=fp.uploadDate,
                    thumbnail_location=thumbnail_location,
                    import_path=getattr(fp, 'import_path', None),
                    length=fp.length, locked=getattr(fp, 'locked', False)
                )
            else:
                with self.fs.get(content_id) as fp:
                    thumbnail_location = getattr(fp, 'thumbnail_location', None)
                    if thumbnail_location:
                        thumbnail_location = location.course_key.make_asset_key('thumbnail', thumbnail_location[4])
                    return StaticContent(
                        location, fp.displayname, fp.content_type, fp.read(), last_modified_at=fp.uploadDate,
                        thumbnail_location=thumbnail_location,
                        import_path=getattr(fp, 'import_path', None),
                        length=fp.length, locked=getattr(fp, 'locked', False)
                    )
        except NoFile:
            if throw_on_not_found:
                raise NotFoundError(content_id)
            else:
                return None

    def get_stream(self, location):
        content_id = self.asset_db_key(location)
        fs_pointer = self.fs_files.find_one({'_id': content_id}, fields={'_id': 1})

        try:
            handle = self.fs.get(fs_pointer['_id'])
        except NoFile:
            raise NotFoundError()

        return handle

    def close_stream(self, handle):
        try:
            handle.close()
        except Exception:  # pylint: disable=broad-except
            pass

    def export(self, location, output_directory):
        content = self.find(location)

        if content.import_path is not None:
            output_directory = output_directory + '/' + os.path.dirname(content.import_path)

        if not os.path.exists(output_directory):
            os.makedirs(output_directory)

        disk_fs = OSFS(output_directory)

        with disk_fs.open(content.name, 'wb') as asset_file:
            asset_file.write(content.data)

    def export_all_for_course(self, course_key, output_directory, assets_policy_file):
        """
        Export all of this course's assets to the output_directory. Export all of the assets'
        attributes to the policy file.

        Args:
            course_key (CourseKey): the :class:`CourseKey` identifying the course
            output_directory: the directory under which to put all the asset files
            assets_policy_file: the filename for the policy file which should be in the same
                directory as the other policy files.
        """
        policy = {}
        assets, __ = self.get_all_content_for_course(course_key)

        for asset in assets:
            asset_location = AssetLocation._from_deprecated_son(asset['_id'], course_key.run)  # pylint: disable=protected-access
            self.export(asset_location, output_directory)
            for attr, value in asset.iteritems():
                if attr not in ['_id', 'md5', 'uploadDate', 'length', 'chunkSize']:
                    policy.setdefault(asset_location.name, {})[attr] = value

        with open(assets_policy_file, 'w') as f:
            json.dump(policy, f)

    def get_all_content_thumbnails_for_course(self, course_key):
        return self._get_all_content_for_course(course_key, get_thumbnails=True)[0]

    def get_all_content_for_course(self, course_key, start=0, maxresults=-1, sort=None):
        return self._get_all_content_for_course(
            course_key, start=start, maxresults=maxresults, get_thumbnails=False, sort=sort
        )

    def _get_all_content_for_course(self, course_key, get_thumbnails=False, start=0, maxresults=-1, sort=None):
        '''
        Returns a list of all static assets for a course. The return format is a list of dictionary elements. Example:

            [

            {u'displayname': u'profile.jpg', u'chunkSize': 262144, u'length': 85374,
            u'uploadDate': datetime.datetime(2012, 10, 3, 5, 41, 54, 183000), u'contentType': u'image/jpeg',
            u'_id': {u'category': u'asset', u'name': u'profile.jpg', u'course': u'6.002x', u'tag': u'c4x',
            u'org': u'MITx', u'revision': None}, u'md5': u'36dc53519d4b735eb6beba51cd686a0e'},

            {u'displayname': u'profile.thumbnail.jpg', u'chunkSize': 262144, u'length': 4073,
            u'uploadDate': datetime.datetime(2012, 10, 3, 5, 41, 54, 196000), u'contentType': u'image/jpeg',
            u'_id': {u'category': u'asset', u'name': u'profile.thumbnail.jpg', u'course': u'6.002x', u'tag': u'c4x',
            u'org': u'MITx', u'revision': None}, u'md5': u'ff1532598830e3feac91c2449eaa60d6'},

            ....

            ]
        '''
        course_filter = course_key.make_asset_key(
            "asset" if not get_thumbnails else "thumbnail",
            None
        )
        # 'borrow' the function 'location_to_query' from the Mongo modulestore implementation
        if maxresults > 0:
            items = self.fs_files.find(
                location_to_query(course_filter, wildcard=True, tag=XASSET_LOCATION_TAG),
                skip=start, limit=maxresults, sort=sort
            )
        else:
            items = self.fs_files.find(location_to_query(course_filter, wildcard=True, tag=XASSET_LOCATION_TAG), sort=sort)
        count = items.count()
        return list(items), count

    def set_attr(self, asset_key, attr, value=True):
        """
        Add/set the given attr on the asset at the given location. Does not allow overwriting gridFS built in
        attrs such as _id, md5, uploadDate, length. Value can be any type which pymongo accepts.

        Returns nothing

        Raises NotFoundError if no such item exists
        Raises AttributeError is attr is one of the build in attrs.

        :param asset_key: an AssetKey
        :param attr: which attribute to set
        :param value: the value to set it to (any type pymongo accepts such as datetime, number, string)
        """
        self.set_attrs(asset_key, {attr: value})

    def get_attr(self, location, attr, default=None):
        """
        Get the value of attr set on location. If attr is unset, it returns default. Unlike set, this accessor
        does allow getting the value of reserved keywords.
        :param location: a c4x asset location
        """
        return self.get_attrs(location).get(attr, default)

    def set_attrs(self, location, attr_dict):
        """
        Like set_attr but sets multiple key value pairs.

        Returns nothing.

        Raises NotFoundError if no such item exists
        Raises AttributeError is attr_dict has any attrs which are one of the build in attrs.

        :param location:  a c4x asset location
        """
        for attr in attr_dict.iterkeys():
            if attr in ['_id', 'md5', 'uploadDate', 'length']:
                raise AttributeError("{} is a protected attribute.".format(attr))
        asset_db_key = self.asset_db_key(location)
        # FIXME remove fetch and use a form of update which fails if doesn't exist
        item = self.fs_files.find_one({'_id': asset_db_key})
        if item is None:
            raise NotFoundError(asset_db_key)
        self.fs_files.update({'_id': asset_db_key}, {"$set": attr_dict})

    def get_attrs(self, location):
        """
        Gets all of the attributes associated with the given asset. Note, returns even built in attrs
        such as md5 which you cannot resubmit in an update; so, don't call set_attrs with the result of this
        but only with the set of attrs you want to explicitly update.

        The attrs will be a superset of _id, contentType, chunkSize, filename, uploadDate, & md5

        :param location: a c4x asset location
        """
        asset_db_key = self.asset_db_key(location)
        item = self.fs_files.find_one({'_id': asset_db_key})
        if item is None:
            raise NotFoundError(asset_db_key)
        return item

    def delete_all_course_assets(self, course_key):
        """
        Delete all assets identified via this course_key. Dangerous operation which may remove assets
        referenced by other runs or other courses.
        :param course_key:
        """
        course_query = MongoModuleStore._course_key_to_son(course_key, tag=XASSET_LOCATION_TAG)  # pylint: disable=protected-access
        matching_assets = self.fs_files.find(course_query)
        for asset in matching_assets:
            self.fs.delete(asset['_id'])

    @staticmethod
    def asset_db_key(location):
        """
        Returns the database query to find the given asset location.
        """
        # codifying the original order which pymongo used for the dicts coming out of location_to_dict
        # stability of order is more important than sanity of order as any changes to order make things
        # unfindable
        ordered_key_fields = ['category', 'name', 'course', 'tag', 'org', 'revision']
        return SON((field_name, getattr(location, field_name)) for field_name in ordered_key_fields)<|MERGE_RESOLUTION|>--- conflicted
+++ resolved
@@ -12,13 +12,9 @@
 from fs.osfs import OSFS
 import os
 import json
-<<<<<<< HEAD
 import bson.son
+from bson.son import SON
 from opaque_keys.edx.locations import AssetLocation
-=======
-from bson.son import SON
-from xmodule.modulestore.locations import AssetLocation
->>>>>>> 21a784b4
 
 
 class MongoContentStore(ContentStore):
