--- conflicted
+++ resolved
@@ -540,10 +540,7 @@
 # List of finder classes that know how to find static files in various locations.
 # Note: the pipeline finder is included to be able to discover optimized files
 STATICFILES_FINDERS = [
-<<<<<<< HEAD
-=======
     'openedx.core.djangoapps.theming.finders.ThemeFilesFinder',
->>>>>>> abd9920e
     'django.contrib.staticfiles.finders.FileSystemFinder',
     'django.contrib.staticfiles.finders.AppDirectoriesFinder',
     'openedx.core.lib.xblock_pipeline.finder.XBlockPipelineFinder',
