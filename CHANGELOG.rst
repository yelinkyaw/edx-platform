--- conflicted
+++ resolved
@@ -5,13 +5,11 @@
 in roughly chronological order, most recent first.  Add your entries at or near
 the top.  Include a label indicating the component affected.
 
-<<<<<<< HEAD
 Studio: Remove XML from the video component editor. All settings are
 moved to be edited as metadata.
-=======
+
 LMS: Forums.  Added handling for case where discussion module can get `None` as 
 value of lms.start in `lms/djangoapps/django_comment_client/utils.py`
->>>>>>> 048be222
 
 Studio, LMS: Make ModelTypes more strict about their expected content (for
 instance, Boolean, Integer, String), but also allow them to hold either the
