--- conflicted
+++ resolved
@@ -10,11 +10,7 @@
     # via
     #   -c requirements/edx/../constraints.txt
     #   -r requirements/edx/coverage.in
-<<<<<<< HEAD
-importlib-metadata==4.3.0
-=======
 importlib-metadata==4.4.0
->>>>>>> 89aa72d2
     # via inflect
 inflect==3.0.2
     # via
