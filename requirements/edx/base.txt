--- conflicted
+++ resolved
@@ -593,11 +593,7 @@
     #   ora2
 loremipsum==1.0.5
     # via ora2
-<<<<<<< HEAD
-lti-consumer-xblock==3.0.0
-=======
 lti-consumer-xblock==3.0.1
->>>>>>> 6f6a9e9c
     # via -r requirements/edx/base.in
 lxml==4.5.0
     # via
